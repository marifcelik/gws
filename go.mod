--- conflicted
+++ resolved
@@ -3,14 +3,9 @@
 go 1.18
 
 require (
-<<<<<<< HEAD
+	github.com/dolthub/maphash v0.1.0
 	github.com/klauspost/compress v1.17.4
 	github.com/stretchr/testify v1.8.4
-=======
-	github.com/dolthub/maphash v0.1.0
-	github.com/klauspost/compress v1.16.5
-	github.com/stretchr/testify v1.8.1
->>>>>>> 504a7090
 )
 
 require (
