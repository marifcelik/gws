--- conflicted
+++ resolved
@@ -75,11 +75,6 @@
 		// Whether to check the text utf8 encoding, turn off the performance will be better
 		CheckUtf8Enabled bool
 
-<<<<<<< HEAD
-		// OnMessage调用器, 可用于异常恢复
-		// OnMessage caller, can be used for exception recovery
-		Caller Caller
-=======
 		// 恢复程序
 		// Recovery program
 		Recovery func(logger Logger)
@@ -87,7 +82,6 @@
 		// 日志工具
 		// Logging tools
 		Logger Logger
->>>>>>> d39703e1
 	}
 
 	ServerOption struct {
@@ -107,12 +101,8 @@
 		CompressThreshold   int
 		CompressorNum       int
 		CheckUtf8Enabled    bool
-<<<<<<< HEAD
-		Caller              Caller
-=======
 		Logger              Logger
 		Recovery            func(logger Logger)
->>>>>>> d39703e1
 
 		// TLS设置
 		TlsConfig *tls.Config
@@ -188,16 +178,11 @@
 	if c.HandshakeTimeout <= 0 {
 		c.HandshakeTimeout = defaultHandshakeTimeout
 	}
-<<<<<<< HEAD
-	if c.Caller == nil {
-		c.Caller = func(f func()) { f() }
-=======
 	if c.Logger == nil {
 		c.Logger = defaultLogger
 	}
 	if c.Recovery == nil {
 		c.Recovery = func(logger Logger) {}
->>>>>>> d39703e1
 	}
 	c.CompressorNum = internal.ToBinaryNumber(c.CompressorNum)
 	c.deleteProtectedHeaders()
@@ -215,12 +200,8 @@
 		CompressThreshold:   c.CompressThreshold,
 		CheckUtf8Enabled:    c.CheckUtf8Enabled,
 		CompressorNum:       c.CompressorNum,
-<<<<<<< HEAD
-		Caller:              c.Caller,
-=======
 		Recovery:            c.Recovery,
 		Logger:              c.Logger,
->>>>>>> d39703e1
 	}
 	if c.config.CompressEnabled {
 		c.config.compressors = new(compressors).initialize(c.CompressorNum, c.config.CompressLevel)
@@ -247,12 +228,8 @@
 	CompressLevel       int
 	CompressThreshold   int
 	CheckUtf8Enabled    bool
-<<<<<<< HEAD
-	Caller              Caller
-=======
 	Logger              Logger
 	Recovery            func(logger Logger)
->>>>>>> d39703e1
 
 	// 连接地址, 例如 wss://example.com/connect
 	// server address, eg: wss://example.com/connect
@@ -320,16 +297,11 @@
 	if c.NewSessionStorage == nil {
 		c.NewSessionStorage = func() SessionStorage { return new(sliceMap) }
 	}
-<<<<<<< HEAD
-	if c.Caller == nil {
-		c.Caller = func(f func()) { f() }
-=======
 	if c.Logger == nil {
 		c.Logger = defaultLogger
 	}
 	if c.Recovery == nil {
 		c.Recovery = func(logger Logger) {}
->>>>>>> d39703e1
 	}
 	return c
 }
@@ -346,12 +318,8 @@
 		CompressLevel:       c.CompressLevel,
 		CompressThreshold:   c.CompressThreshold,
 		CheckUtf8Enabled:    c.CheckUtf8Enabled,
-<<<<<<< HEAD
-		Caller:              c.Caller,
-=======
 		Recovery:            c.Recovery,
 		Logger:              c.Logger,
->>>>>>> d39703e1
 		CompressorNum:       1,
 	}
 	if config.CompressEnabled {
