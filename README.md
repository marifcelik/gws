[中文](README_CN.md)

<div align="center">
	<h1>GWS</h1>
	<img src="assets/logo.png" alt="logo" width="300px">
</div>

<h3 align="center">Simple, Fast, Reliable WebSocket Server & Client</h3>

<div align="center">

[![awesome](https://awesome.re/mentioned-badge-flat.svg)](https://github.com/avelino/awesome-go#networking) [![codecov](https://codecov.io/gh/lxzan/gws/graph/badge.svg?token=DJU7YXWN05)](https://codecov.io/gh/lxzan/gws) [![go-test](https://github.com/lxzan/gws/workflows/Go%20Test/badge.svg?branch=master)](https://github.com/lxzan/gws/actions?query=branch%3Amaster) [![go-reportcard](https://goreportcard.com/badge/github.com/lxzan/gws)](https://goreportcard.com/report/github.com/lxzan/gws) [![license](https://img.shields.io/badge/license-MIT-blue.svg)](LICENSE) [![go-version](https://img.shields.io/badge/go-%3E%3D1.18-30dff3?style=flat-square&logo=go)](https://github.com/lxzan/gws)

</div>

### Introduction

GWS (Go WebSocket) is a very simple, fast, reliable and feature-rich WebSocket implementation written in Go. It is
designed to be used in highly-concurrent environments, and it is suitable for
building `API`, `PROXY`, `GAME`, `Live Video`, `MESSAGE`, etc. It supports both server and client side with a simple API
which mean you can easily write a server or client by yourself.

GWS developed base on Event-Driven model. every connection has a goroutine to handle the event, and the event is able
to be processed in a non-blocking way.

### Why GWS

- <font size=3>Simplicity and Ease of Use</font>
    - **User-Friendly API**: Straightforward and easy-to-understand API, making server and client setup hassle-free.
    - **Code Efficiency**: Minimizes the amount of code needed to implement complex WebSocket solutions.

- <font size=3>High-Performance</font>
    - **Zero Allocs IO**: Built-in multi-level memory pool to minimize dynamic memory allocation during reads and
      writes.
    - **Optimized for Speed**: Designed for rapid data transmission and reception, ideal for time-sensitive
      applications.

- <font size=3>Reliability and Stability</font>
    - **Event-Driven Architecture**: Ensures stable performance even in highly concurrent environments.
    - **Robust Error Handling**: Advanced mechanisms to manage and mitigate errors, ensuring continuous operation.

### Benchmark

#### IOPS (Echo Server)

GOMAXPROCS=4, Connection=1000, CompressEnabled=false

![performance](assets/performance-compress-disabled.png)

> gorilla and nhooyr not using streaming api

#### GoBench

```go
goos: linux
goarch: amd64
pkg: github.com/lxzan/gws
cpu: AMD Ryzen 5 PRO 4650G with Radeon Graphics
BenchmarkConn_WriteMessage/compress_disabled-8         	 7252513	     165.4 ns/op	       0 B/op	       0 allocs/op
BenchmarkConn_WriteMessage/compress_enabled-8          	   97394	     10391 ns/op	     349 B/op	       0 allocs/op
BenchmarkConn_ReadMessage/compress_disabled-8          	 7812108	     152.3 ns/op	      16 B/op	       0 allocs/op
BenchmarkConn_ReadMessage/compress_enabled-8           	  368712	      3248 ns/op	     108 B/op	       0 allocs/op
PASS
```

### Index

- [Introduction](#introduction)
- [Why GWS](#why-gws)
- [Benchmark](#benchmark)
	- [IOPS (Echo Server)](#iops-echo-server)
	- [GoBench](#gobench)
- [Index](#index)
- [Feature](#feature)
- [Attention](#attention)
- [Install](#install)
- [Event](#event)
- [Quick Start](#quick-start)
- [Best Practice](#best-practice)
- [More Examples](#more-examples)
	- [KCP](#kcp)
	- [Proxy](#proxy)
	- [Broadcast](#broadcast)
- [Autobahn Test](#autobahn-test)
- [Communication](#communication)
- [Acknowledgments](#acknowledgments)

### Feature

- [x] Event API
- [x] Broadcast
- [x] Dial via Proxy
- [x] Zero Allocs Read / Write
- [x] Concurrent & Asynchronous Non-Blocking Write
- [x] Passed WebSocket [Autobahn-Testsuite](https://lxzan.github.io/gws/reports/servers/)
<<<<<<< HEAD

### Attention

- The errors returned by the gws.Conn export methods are ignorable, and are handled internally.
- Transferring large files with gws tends to block the connection.
- If HTTP Server is reused, it is recommended to enable goroutine, as blocking will prevent the context from being GC.

### Install

=======

### Attention

- The errors returned by the gws.Conn export methods are ignorable, and are handled internally.
- Transferring large files with gws tends to block the connection.
- If HTTP Server is reused, it is recommended to enable goroutine, as blocking will prevent the context from being GC.

### Install

>>>>>>> aa11d186
```bash
go get -v github.com/lxzan/gws@latest
```

### Event

```go
type Event interface {
    OnOpen(socket *Conn)                        // the connection is established
    OnClose(socket *Conn, err error)            // received a close frame or I/O error occurs
    OnPing(socket *Conn, payload []byte)        // receive a ping frame
    OnPong(socket *Conn, payload []byte)        // receive a pong frame
    OnMessage(socket *Conn, message *Message)   // receive a text/binary frame
}
```

### Quick Start
<<<<<<< HEAD

Very, very, very simple example.

The example let you know how to use the `gws` package without any other dependencies.

```go
package main

import "github.com/lxzan/gws"

func main() {
	gws.NewServer(&gws.BuiltinEventHandler{}, nil).Run(":6666")
}
```

=======

Very, very, very simple example.

The example let you know how to use the `gws` package without any other dependencies.

```go
package main

import "github.com/lxzan/gws"

func main() {
	gws.NewServer(&gws.BuiltinEventHandler{}, nil).Run(":6666")
}
```

>>>>>>> aa11d186
### Best Practice

```go
package main

import (
	"github.com/lxzan/gws"
	"net/http"
	"time"
)

const (
	PingInterval = 5 * time.Second
	PingWait     = 10 * time.Second
)

func main() {
	upgrader := gws.NewUpgrader(&Handler{}, &gws.ServerOption{
		ReadAsyncEnabled: true,         // Parallel message processing
		CompressEnabled:  true,         // Enable compression
		Recovery:         gws.Recovery, // Exception recovery
	})
	http.HandleFunc("/connect", func(writer http.ResponseWriter, request *http.Request) {
		socket, err := upgrader.Upgrade(writer, request)
		if err != nil {
			return
		}
		go func() {
			socket.ReadLoop() // Blocking prevents the context from being GC.
		}()
	})
	http.ListenAndServe(":6666", nil)
}

type Handler struct{}

func (c *Handler) OnOpen(socket *gws.Conn) {
	_ = socket.SetDeadline(time.Now().Add(PingInterval + PingWait))
}

func (c *Handler) OnClose(socket *gws.Conn, err error) {}

func (c *Handler) OnPing(socket *gws.Conn, payload []byte) {
	_ = socket.SetDeadline(time.Now().Add(PingInterval + PingWait))
	_ = socket.WritePong(nil)
}

func (c *Handler) OnPong(socket *gws.Conn, payload []byte) {}

func (c *Handler) OnMessage(socket *gws.Conn, message *gws.Message) {
	defer message.Close()
	socket.WriteMessage(message.Opcode, message.Bytes())
}
```

### More Examples

#### KCP

- server

```go
package main

import (
	"log"
	"github.com/lxzan/gws"
	kcp "github.com/xtaci/kcp-go"
)

func main() {
	listener, err := kcp.Listen(":6666")
	if err != nil {
		log.Println(err.Error())
		return
	}
	app := gws.NewServer(&gws.BuiltinEventHandler{}, nil)
	app.RunListener(listener)
}
```

- client

```go
package main

import (
	"github.com/lxzan/gws"
	kcp "github.com/xtaci/kcp-go"
	"log"
)

func main() {
	conn, err := kcp.Dial("127.0.0.1:6666")
	if err != nil {
		log.Println(err.Error())
		return
	}
	app, _, err := gws.NewClientFromConn(&gws.BuiltinEventHandler{}, nil, conn)
	if err != nil {
		log.Println(err.Error())
		return
	}
	app.ReadLoop()
}

```

#### Proxy

Dial via proxy, using socks5 protocol.

```go
package main

import (
	"crypto/tls"
	"github.com/lxzan/gws"
	"golang.org/x/net/proxy"
	"log"
)

func main() {
	socket, _, err := gws.NewClient(new(gws.BuiltinEventHandler), &gws.ClientOption{
		Addr:      "wss://example.com/connect",
		TlsConfig: &tls.Config{InsecureSkipVerify: true},
		NewDialer: func() (gws.Dialer, error) {
			return proxy.SOCKS5("tcp", "127.0.0.1:1080", nil, nil)
		},
	})
	if err != nil {
		log.Println(err.Error())
		return
	}
	socket.ReadLoop()
}
```

#### Broadcast

Create a Broadcaster instance, call the Broadcast method in a loop to send messages to each client, and close the
broadcaster to reclaim memory. The message is compressed only once.

```go
func Broadcast(conns []*gws.Conn, opcode gws.Opcode, payload []byte) {
    var b = gws.NewBroadcaster(opcode, payload)
    defer b.Close()
    for _, item := range conns {
        _ = b.Broadcast(item)
    }
}
```

### Autobahn Test

```bash
cd examples/autobahn
mkdir reports
docker run -it --rm \
    -v ${PWD}/config:/config \
    -v ${PWD}/reports:/reports \
    crossbario/autobahn-testsuite \
    wstest -m fuzzingclient -s /config/fuzzingclient.json
```

### Communication

> 微信需要先添加好友, 然后拉人入群, 请注明来意.

<div>
<img src="assets/wechat.png" alt="WeChat" width="300" height="300" style="display: inline-block;"/>
<span>&nbsp;&nbsp;&nbsp;&nbsp;</span>
<img src="assets/qq.jpg" alt="QQ" width="300" height="300" style="display: inline-block"/>
</div>

### Acknowledgments

The following project had particular influence on gws's design.

- [crossbario/autobahn-testsuite](https://github.com/crossbario/autobahn-testsuite)
- [klauspost/compress](https://github.com/klauspost/compress)
- [lesismal/nbio](https://github.com/lesismal/nbio)<|MERGE_RESOLUTION|>--- conflicted
+++ resolved
@@ -93,7 +93,6 @@
 - [x] Zero Allocs Read / Write
 - [x] Concurrent & Asynchronous Non-Blocking Write
 - [x] Passed WebSocket [Autobahn-Testsuite](https://lxzan.github.io/gws/reports/servers/)
-<<<<<<< HEAD
 
 ### Attention
 
@@ -103,17 +102,6 @@
 
 ### Install
 
-=======
-
-### Attention
-
-- The errors returned by the gws.Conn export methods are ignorable, and are handled internally.
-- Transferring large files with gws tends to block the connection.
-- If HTTP Server is reused, it is recommended to enable goroutine, as blocking will prevent the context from being GC.
-
-### Install
-
->>>>>>> aa11d186
 ```bash
 go get -v github.com/lxzan/gws@latest
 ```
@@ -131,7 +119,6 @@
 ```
 
 ### Quick Start
-<<<<<<< HEAD
 
 Very, very, very simple example.
 
@@ -147,23 +134,6 @@
 }
 ```
 
-=======
-
-Very, very, very simple example.
-
-The example let you know how to use the `gws` package without any other dependencies.
-
-```go
-package main
-
-import "github.com/lxzan/gws"
-
-func main() {
-	gws.NewServer(&gws.BuiltinEventHandler{}, nil).Run(":6666")
-}
-```
-
->>>>>>> aa11d186
 ### Best Practice
 
 ```go
